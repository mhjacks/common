--- conflicted
+++ resolved
@@ -3,11 +3,7 @@
 kind: AppProject
 metadata:
   name: {{ . }}
-<<<<<<< HEAD
-  namespace: {{ $.Values.global.pattern }}-{{ $.Values.site.name }}-gitops
-=======
   namespace: {{ $.Values.global.pattern }}-{{ $.Values.site.name }}
->>>>>>> 08ad6c91
 spec:
   description: "Pattern {{ . }}"
   destinations:
