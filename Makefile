NAME ?= $(shell basename "`pwd`")

ifneq ($(origin TARGET_SITE), undefined)
  TARGET_SITE_OPT=--set main.clusterGroupName=$(TARGET_SITE)
endif

# This variable can be set in order to pass additional helm arguments from the
# the command line. I.e. we can set things without having to tweak values files
EXTRA_HELM_OPTS ?=

# INDEX_IMAGES=registry-proxy.engineering.redhat.com/rh-osbs/iib:394248
# or
# INDEX_IMAGES=registry-proxy.engineering.redhat.com/rh-osbs/iib:394248,registry-proxy.engineering.redhat.com/rh-osbs/iib:394249
INDEX_IMAGES ?=

TARGET_ORIGIN ?= origin
# This is to ensure that whether we start with a git@ or https:// URL, we end up with an https:// URL
# This is because we expect to use tokens for repo authentication as opposed to SSH keys
TARGET_REPO=$(shell git ls-remote --get-url --symref $(TARGET_ORIGIN) | sed -e 's/.*URL:[[:space:]]*//' -e 's%^git@%%' -e 's%^https://%%' -e 's%:%/%' -e 's%^%https://%')
# git branch --show-current is also available as of git 2.22, but we will use this for compatibility
TARGET_BRANCH=$(shell git rev-parse --abbrev-ref HEAD)

UUID_FILE ?= ~/.config/validated-patterns/pattern-uuid
UUID_HELM_OPTS ?=

# --set values always take precedence over the contents of -f
ifneq ("$(wildcard $(UUID_FILE))","")
	UUID := $(shell cat $(UUID_FILE))
	UUID_HELM_OPTS := --set main.analyticsUUID=$(UUID)
endif

# Set the secret name *and* its namespace when deploying from private repositories
# The format of said secret is documented here: https://argo-cd.readthedocs.io/en/stable/operator-manual/declarative-setup/#repositories
TOKEN_SECRET ?=
TOKEN_NAMESPACE ?=

ifeq ($(TOKEN_SECRET),)
  HELM_OPTS=-f values-global.yaml --set main.git.repoURL="$(TARGET_REPO)" --set main.git.revision=$(TARGET_BRANCH) $(TARGET_SITE_OPT) $(UUID_HELM_OPTS) $(EXTRA_HELM_OPTS)
else
  # When we are working with a private repository we do not escape the git URL as it might be using an ssh secret which does not use https://
  TARGET_CLEAN_REPO=$(shell git ls-remote --get-url --symref $(TARGET_ORIGIN))
  HELM_OPTS=-f values-global.yaml --set main.tokenSecret=$(TOKEN_SECRET) --set main.tokenSecretNamespace=$(TOKEN_NAMESPACE) --set main.git.repoURL="$(TARGET_CLEAN_REPO)" --set main.git.revision=$(TARGET_BRANCH) $(TARGET_SITE_OPT) $(UUID_HELM_OPTS) $(EXTRA_HELM_OPTS)
endif

# Helm does the right thing and fetches all the tags and detects the newest one
PATTERN_INSTALL_CHART ?= oci://quay.io/hybridcloudpatterns/pattern-install

##@ Pattern Common Tasks

.PHONY: help
help: ## This help message
	@echo "Pattern: $(NAME)"
	@awk 'BEGIN {FS = ":.*##"; printf "\nUsage:\n  make \033[36m<target>\033[0m\n"} /^(\s|[a-zA-Z_0-9-])+:.*?##/ { printf "  \033[36m%-35s\033[0m %s\n", $$1, $$2 } /^##@/ { printf "\n\033[1m%s\033[0m\n", substr($$0, 5) } ' $(MAKEFILE_LIST)

#  Makefiles in the individual patterns should call these targets explicitly
#  e.g. from industrial-edge: make -f common/Makefile show
.PHONY: show
show: ## show the starting template without installing it
	helm template $(PATTERN_INSTALL_CHART) --name-template $(NAME) $(HELM_OPTS)

preview-all: ## (EXPERIMENTAL) Previews all applications on hub and managed clusters
	@echo "NOTE: This is just a tentative approximation of rendering all hub and managed clusters templates"
	@common/scripts/preview-all.sh $(TARGET_REPO) $(TARGET_BRANCH)

preview-%:
	$(eval CLUSTERGROUP ?= $(shell yq ".main.clusterGroupName" values-global.yaml))
	@common/scripts/preview.sh $(CLUSTERGROUP) $* $(TARGET_REPO) $(TARGET_BRANCH)

.PHONY: operator-deploy
operator-deploy operator-upgrade: validate-prereq validate-origin validate-cluster ## runs helm install
	@set -e -o pipefail
	# Retry five times because the CRD might not be fully installed yet
	for i in {1..5}; do \
		helm template --include-crds --name-template $(NAME) $(PATTERN_INSTALL_CHART) $(HELM_OPTS) | oc apply -f- && break || sleep 10; \
	done

.PHONY: uninstall
uninstall: ## runs helm uninstall
	$(eval CSV := $(shell oc get subscriptions -n openshift-operators openshift-gitops-operator -ojsonpath={.status.currentCSV}))
	helm uninstall $(NAME)
	@oc delete csv -n openshift-operators $(CSV)

.PHONY: load-secrets
load-secrets: ## loads the secrets into the backend determined by values-global setting
	common/scripts/process-secrets.sh $(NAME)

.PHONY: legacy-load-secrets
legacy-load-secrets: ## loads the secrets into vault (only)
	common/scripts/vault-utils.sh push_secrets $(NAME)

.PHONY: secrets-backend-vault
secrets-backend-vault: ## Edits values files to use default Vault+ESO secrets config
	common/scripts/set-secret-backend.sh vault
	common/scripts/manage-secret-app.sh vault present
	common/scripts/manage-secret-app.sh golang-external-secrets present
	common/scripts/manage-secret-namespace.sh validated-patterns-secrets absent
	@git diff --exit-code || echo "Secrets backend set to vault, please review changes, commit, and push to activate in the pattern"

.PHONY: secrets-backend-kubernetes
secrets-backend-kubernetes: ## Edits values file to use Kubernetes+ESO secrets config
	common/scripts/set-secret-backend.sh kubernetes
	common/scripts/manage-secret-namespace.sh validated-patterns-secrets present
	common/scripts/manage-secret-app.sh vault absent
	common/scripts/manage-secret-app.sh golang-external-secrets present
	@git diff --exit-code || echo "Secrets backend set to kubernetes, please review changes, commit, and push to activate in the pattern"

.PHONY: secrets-backend-none
secrets-backend-none: ## Edits values files to remove secrets manager + ESO
	common/scripts/set-secret-backend.sh none
	common/scripts/manage-secret-app.sh vault absent
	common/scripts/manage-secret-app.sh golang-external-secrets absent
	common/scripts/manage-secret-namespace.sh validated-patterns-secrets absent
	@git diff --exit-code || echo "Secrets backend set to none, please review changes, commit, and push to activate in the pattern"

.PHONY: load-iib
load-iib: ## CI target to install Index Image Bundles
	@set -e; if [ x$(INDEX_IMAGES) != x ]; then \
		ansible-playbook rhvp.cluster_utils.iib-ci; \
	else \
		echo "No INDEX_IMAGES defined. Bailing out"; \
		exit 1; \
	fi

.PHONY: token-kubeconfig
token-kubeconfig: ## Create a local ~/.kube/config with password (not usually needed)
	common/scripts/write-token-kubeconfig.sh

##@ Validation Tasks

# We only check the remote ssh git branch's existance if we're not running inside a container
# as getting ssh auth working inside a container seems a bit brittle
.PHONY: validate-origin
validate-origin: ## verify the git origin is available
	@echo "Checking repository:"
	@echo -n "  $(TARGET_REPO) - branch '$(TARGET_BRANCH)': "
	@git ls-remote --exit-code --heads $(TARGET_REPO) $(TARGET_BRANCH) >/dev/null &&\
		echo "OK" || (echo "NOT FOUND"; exit 1)

.PHONY: validate-cluster
validate-cluster: ## Do some cluster validations before installing
	@echo "Checking cluster:"
	@echo -n "  cluster-info: "
	@oc cluster-info >/dev/null && echo "OK" || (echo "Error"; exit 1)
	@echo -n "  storageclass: "
	@if [ `oc get storageclass -o go-template='{{printf "%d\n" (len .items)}}'` -eq 0 ]; then\
		echo "None Found"; exit 1;\
	else\
		echo "OK";\
	fi


.PHONY: validate-schema
validate-schema: ## validates values files against schema in common/clustergroup
	$(eval VAL_PARAMS := $(shell for i in ./values-*.yaml; do echo -n "$${i} "; done))
	@echo -n "Validating clustergroup schema of: "
	@set -e; for i in $(VAL_PARAMS); do echo -n " $$i"; helm template common/clustergroup $(HELM_OPTS) -f "$${i}" >/dev/null; done
	@echo

.PHONY: validate-prereq
validate-prereq: ## verify pre-requisites
	@if [ ! -f /run/.containerenv ]; then\
	  echo "Checking prerequisites:";\
	  for t in $(EXECUTABLES); do if ! which $$t > /dev/null 2>&1; then echo "No $$t in PATH"; exit 1; fi; done;\
	  echo "  Check for '$(EXECUTABLES)': OK";\
	  echo -n "  Check for python-kubernetes: ";\
	  if ! ansible -m ansible.builtin.command -a "{{ ansible_python_interpreter }} -c 'import kubernetes'" localhost > /dev/null 2>&1; then echo "Not found"; exit 1; fi;\
	  echo "OK";\
	  echo -n "  Check for kubernetes.core collection: ";\
	  if ! ansible-galaxy collection list | grep kubernetes.core > /dev/null 2>&1; then echo "Not found"; exit 1; fi;\
	  echo "OK";\
	else\
		if [ -f values-global.yaml ]; then\
			OUT=`yq -r '.main.multiSourceConfig.enabled // (.main.multiSourceConfig.enabled = "false")' values-global.yaml`;\
			if [ "$${OUT,,}" = "false" ]; then\
				echo "You must set \".main.multiSourceConfig.enabled: true\" in your 'values-global.yaml' file";\
				echo "because your common subfolder is the slimmed down version with no helm charts in it";\
				exit 1;\
			fi;\
		fi;\
	fi

.PHONY: argo-healthcheck
argo-healthcheck: ## Checks if all argo applications are synced
	@echo "Checking argo applications"
	$(eval APPS := $(shell oc get applications -A -o jsonpath='{range .items[*]}{@.metadata.namespace}{","}{@.metadata.name}{"\n"}{end}'))
	@NOTOK=0; \
	for i in $(APPS); do\
		n=`echo "$${i}" | cut -f1 -d,`;\
		a=`echo "$${i}" | cut -f2 -d,`;\
		STATUS=`oc get -n "$${n}" application/"$${a}" -o jsonpath='{.status.sync.status}'`;\
		if [[ $$STATUS != "Synced" ]]; then\
			NOTOK=$$(( $${NOTOK} + 1));\
		fi;\
		HEALTH=`oc get -n "$${n}" application/"$${a}" -o jsonpath='{.status.health.status}'`;\
		if [[ $$HEALTH != "Healthy" ]]; then\
			NOTOK=$$(( $${NOTOK} + 1));\
		fi;\
		echo "$${n} $${a} -> Sync: $${STATUS} - Health: $${HEALTH}";\
	done;\
	if [ $${NOTOK} -gt 0 ]; then\
	    echo "Some applications are not synced or are unhealthy";\
	    exit 1;\
	fi


##@ Test and Linters Tasks

<<<<<<< HEAD
CHARTS=$(shell find . -type f -iname 'Chart.yaml' -exec dirname "{}"  \; | grep -v examples | sed -e 's/.\///')
# Section related to tests and linting
TEST_OPTS= -f values-global.yaml \
	--set global.repoURL="https://github.com/pattern-clone/mypattern" \
	--set main.git.repoURL="https://github.com/pattern-clone/mypattern" \
	--set main.git.revision=main --set global.pattern="mypattern" \
	--set global.namespace="pattern-namespace" \
	--set global.hubClusterDomain=apps.hub.example.com \
	--set global.localClusterDomain=apps.region.example.com \
	--set global.clusterDomain=region.example.com \
	--set global.clusterVersion="4.12" \
	--set global.clusterPlatform=aws \
	--set "clusterGroup.imperative.jobs[0].name"="test" \
	--set "clusterGroup.imperative.jobs[0].playbook"="rhvp.cluster_utils.test"
PATTERN_OPTS=-f common/examples/values-example.yaml
EXECUTABLES=git helm oc ansible

.PHONY: test
test: ## run helm tests
	@for t in $(CHARTS); do common/scripts/test.sh $$t all "$(TEST_OPTS)"; if [ $$? != 0 ]; then exit 1; fi; done

.PHONY: helmlint
helmlint: ## run helm lint
	@for t in $(CHARTS); do common/scripts/lint.sh $$t $(TEST_OPTS); if [ $$? != 0 ]; then exit 1; fi; done

.PHONY: qe-tests
qe-tests: ## Runs the tests that QE runs
	@set -e; if [ -f ./tests/interop/run_tests.sh ]; then \
		./tests/interop/run_tests.sh; \
	else \
		echo "No ./tests/interop/run_tests.sh found skipping"; \
	fi

API_URL ?= https://raw.githubusercontent.com/hybrid-cloud-patterns/ocp-schemas/main/openshift/4.10/
KUBECONFORM_SKIP ?= -skip 'CustomResourceDefinition,ClusterIssuer,CertManager,Certificate,ArgoCD'

# We need to skip 'CustomResourceDefinition' as openapi2jsonschema seems to be unable to generate them ATM
.PHONY: kubeconform
kubeconform: ## run helm kubeconform
	@for t in $(CHARTS); do helm template $(TEST_OPTS) $(PATTERN_OPTS) $$t | kubeconform -strict $(KUBECONFORM_SKIP) -verbose -schema-location $(API_URL); if [ $$? != 0 ]; then exit 1; fi; done

=======
>>>>>>> 753c85ad
.PHONY: super-linter
super-linter: ## Runs super linter locally
	rm -rf .mypy_cache
	podman run -e RUN_LOCAL=true -e USE_FIND_ALGORITHM=true	\
					-e VALIDATE_ANSIBLE=false \
					-e VALIDATE_BASH=false \
					-e VALIDATE_CHECKOV=false \
					-e VALIDATE_DOCKERFILE_HADOLINT=false \
					-e VALIDATE_JSCPD=false \
					-e VALIDATE_JSON_PRETTIER=false \
					-e VALIDATE_MARKDOWN_PRETTIER=false \
					-e VALIDATE_KUBERNETES_KUBECONFORM=false \
					-e VALIDATE_PYTHON_PYLINT=false \
					-e VALIDATE_SHELL_SHFMT=false \
					-e VALIDATE_TEKTON=false \
					-e VALIDATE_YAML=false \
					-e VALIDATE_YAML_PRETTIER=false \
					$(DISABLE_LINTERS) \
					-v $(PWD):/tmp/lint:rw,z \
					-w /tmp/lint \
					ghcr.io/super-linter/super-linter:slim-v7

.PHONY: deploy upgrade legacy-deploy legacy-upgrade
deploy upgrade legacy-deploy legacy-upgrade:
	@echo "UNSUPPORTED TARGET: please switch to 'operator-deploy'"; exit 1<|MERGE_RESOLUTION|>--- conflicted
+++ resolved
@@ -205,32 +205,6 @@
 
 ##@ Test and Linters Tasks
 
-<<<<<<< HEAD
-CHARTS=$(shell find . -type f -iname 'Chart.yaml' -exec dirname "{}"  \; | grep -v examples | sed -e 's/.\///')
-# Section related to tests and linting
-TEST_OPTS= -f values-global.yaml \
-	--set global.repoURL="https://github.com/pattern-clone/mypattern" \
-	--set main.git.repoURL="https://github.com/pattern-clone/mypattern" \
-	--set main.git.revision=main --set global.pattern="mypattern" \
-	--set global.namespace="pattern-namespace" \
-	--set global.hubClusterDomain=apps.hub.example.com \
-	--set global.localClusterDomain=apps.region.example.com \
-	--set global.clusterDomain=region.example.com \
-	--set global.clusterVersion="4.12" \
-	--set global.clusterPlatform=aws \
-	--set "clusterGroup.imperative.jobs[0].name"="test" \
-	--set "clusterGroup.imperative.jobs[0].playbook"="rhvp.cluster_utils.test"
-PATTERN_OPTS=-f common/examples/values-example.yaml
-EXECUTABLES=git helm oc ansible
-
-.PHONY: test
-test: ## run helm tests
-	@for t in $(CHARTS); do common/scripts/test.sh $$t all "$(TEST_OPTS)"; if [ $$? != 0 ]; then exit 1; fi; done
-
-.PHONY: helmlint
-helmlint: ## run helm lint
-	@for t in $(CHARTS); do common/scripts/lint.sh $$t $(TEST_OPTS); if [ $$? != 0 ]; then exit 1; fi; done
-
 .PHONY: qe-tests
 qe-tests: ## Runs the tests that QE runs
 	@set -e; if [ -f ./tests/interop/run_tests.sh ]; then \
@@ -239,16 +213,6 @@
 		echo "No ./tests/interop/run_tests.sh found skipping"; \
 	fi
 
-API_URL ?= https://raw.githubusercontent.com/hybrid-cloud-patterns/ocp-schemas/main/openshift/4.10/
-KUBECONFORM_SKIP ?= -skip 'CustomResourceDefinition,ClusterIssuer,CertManager,Certificate,ArgoCD'
-
-# We need to skip 'CustomResourceDefinition' as openapi2jsonschema seems to be unable to generate them ATM
-.PHONY: kubeconform
-kubeconform: ## run helm kubeconform
-	@for t in $(CHARTS); do helm template $(TEST_OPTS) $(PATTERN_OPTS) $$t | kubeconform -strict $(KUBECONFORM_SKIP) -verbose -schema-location $(API_URL); if [ $$? != 0 ]; then exit 1; fi; done
-
-=======
->>>>>>> 753c85ad
 .PHONY: super-linter
 super-linter: ## Runs super linter locally
 	rm -rf .mypy_cache
