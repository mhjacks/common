# TODO: Also create a GitOpsCluster.apps.open-cluster-management.io
{{- range .Values.site.managedSites }}
apiVersion: policy.open-cluster-management.io/v1
kind: Policy
metadata:
  name: {{ .name }}-site-policy
  annotations:
    argocd.argoproj.io/sync-options: SkipDryRunOnMissingResource=true
    argocd.argoproj.io/compare-options: IgnoreExtraneous
spec:
  remediationAction: enforce
  disabled: false
  policy-templates:
    - objectDefinition:
        apiVersion: policy.open-cluster-management.io/v1
        kind: ConfigurationPolicy
        metadata:
          name: {{ .name }}-site-config
        spec:
          remediationAction: enforce
          severity: med
          namespaceSelector:
            exclude:
              - kube-*
            include:
              - default
          object-templates:
            - complianceType: musthave
              objectDefinition:
                apiVersion: argoproj.io/v1alpha1
                kind: Application
                metadata:
                  name: {{ $.Values.global.pattern }}-{{ .name }}
                  namespace: openshift-gitops
                  finalizers:
                  - argoproj.io/finalizer
                spec:
                  project: default
                  source:
                    repoURL: {{ coalesce .repoURL $.Values.global.repoURL }}
                    targetRevision: {{ coalesce .targetRevision $.Values.global.targetRevision }}
                    path: {{ default "common/site" .path }}
                    helm:
                      valueFiles:
                      - "{{ coalesce .valuesDirectoryURL $.Values.global.valuesDirectoryURL }}/values-global.yaml"
                      - "{{ coalesce .valuesDirectoryURL $.Values.global.valuesDirectoryURL }}/values-{{ .name }}.yaml"
                      parameters:
                      - name: global.repoURL
                        value: $ARGOCD_APP_SOURCE_REPO_URL
                      - name: global.targetRevision
                        value: $ARGOCD_APP_SOURCE_TARGET_REVISION
                      - name: global.namespace
                        value: $ARGOCD_APP_NAMESPACE
                      - name: global.pattern
                        value: {{ $.Values.global.pattern }}
                      - name: global.valuesDirectoryURL
                        value: {{ coalesce .valuesDirectoryURL $.Values.global.valuesDirectoryURL }}
                     {{- range .helmOverrides }}
                      - name: {{ .name }}
                        value: {{ .value | quote }}
                     {{- end }}
                  destination:
                    server: https://kubernetes.default.svc
<<<<<<< HEAD
                    namespace: {{ .name }}-gitops
=======
                    namespace: {{ $.Values.global.pattern }}-{{ .name }}
>>>>>>> 08ad6c91
                  syncPolicy:
                    automated:
                      prune: false
                      selfHeal: true
                  ignoreDifferences:
                  - group: apps
                    kind: Deployment
                    jsonPointers:
                    - /spec/replicas
                  - group: route.openshift.io
                    kind: Route
                    jsonPointers:
                    - /status
---
apiVersion: policy.open-cluster-management.io/v1
kind: PlacementBinding
metadata:
  name: {{ .name }}-placement-binding
  annotations:
    argocd.argoproj.io/sync-options: SkipDryRunOnMissingResource=true
placementRef:
  name: {{ .name }}-placement
  kind: PlacementRule
  apiGroup: apps.open-cluster-management.io
subjects:
  - name: {{ .name }}-site-policy
    kind: Policy
    apiGroup: policy.open-cluster-management.io
---
apiVersion: apps.open-cluster-management.io/v1
kind: PlacementRule
metadata:
  name: {{ .name }}-placement
spec:
  clusterConditions:
    - status: 'True'
      type: ManagedClusterConditionAvailable
  clusterSelector: {{ .clusterSelector | toPrettyJson }}
---
{{- end }}<|MERGE_RESOLUTION|>--- conflicted
+++ resolved
@@ -61,11 +61,7 @@
                      {{- end }}
                   destination:
                     server: https://kubernetes.default.svc
-<<<<<<< HEAD
-                    namespace: {{ .name }}-gitops
-=======
                     namespace: {{ $.Values.global.pattern }}-{{ .name }}
->>>>>>> 08ad6c91
                   syncPolicy:
                     automated:
                       prune: false
